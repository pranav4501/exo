--- conflicted
+++ resolved
@@ -17,11 +17,8 @@
 from exo.orchestration import Node
 from exo.models import build_base_shard, model_cards, get_repo, pretty_name, get_supported_models
 from typing import Callable, Optional
-<<<<<<< HEAD
 from PIL import Image
 import numpy as np
-=======
->>>>>>> 1fa42f30
 
 class Message:
   def __init__(self, role: str, content: Union[str, List[Dict[str, Union[str, Dict[str, str]]]]]):
@@ -181,18 +178,12 @@
     cors.add(self.app.router.add_get("/healthcheck", self.handle_healthcheck), {"*": cors_options})
     cors.add(self.app.router.add_post("/quit", self.handle_quit), {"*": cors_options})
 
-<<<<<<< HEAD
       
-    self.static_dir = Path(__file__).parent.parent/"tinychat"
-    self.app.router.add_get("/", self.handle_root)
-    self.app.router.add_static("/", self.static_dir, name="static")
-    self.app.router.add_static('/images/', self.static_dir / 'images', name='static_images')
-=======
     if "__compiled__" not in globals():
       self.static_dir = Path(__file__).parent.parent/"tinychat"
       self.app.router.add_get("/", self.handle_root)
       self.app.router.add_static("/", self.static_dir, name="static")
->>>>>>> 1fa42f30
+      self.app.router.add_static('/images/', self.static_dir / 'images', name='static_images')
 
     self.app.middlewares.append(self.timeout_middleware)
     self.app.middlewares.append(self.log_request)
