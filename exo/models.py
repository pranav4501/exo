--- conflicted
+++ resolved
@@ -1,229 +1,6 @@
 from exo.inference.shard import Shard
 
 model_base_shards = {
-<<<<<<< HEAD
-    ### LLaMA Models
-    "llama-3.2-1b": {
-        "MLXDynamicShardInferenceEngine": Shard(
-            model_id="mlx-community/Llama-3.2-1B-Instruct-4bit",
-            start_layer=0,
-            end_layer=0,
-            n_layers=16,
-        ),
-    },
-    "llama-3.2-3b": {
-        "MLXDynamicShardInferenceEngine": Shard(
-            model_id="mlx-community/Llama-3.2-3B-Instruct-4bit",
-            start_layer=0,
-            end_layer=0,
-            n_layers=28,
-        ),
-    },
-    "llama-3.1-8b": {
-        "MLXDynamicShardInferenceEngine": Shard(
-            model_id="mlx-community/Meta-Llama-3.1-8B-Instruct-4bit",
-            start_layer=0,
-            end_layer=0,
-            n_layers=32,
-        ),
-        "TinygradDynamicShardInferenceEngine": Shard(
-            model_id="mlabonne/Meta-Llama-3.1-8B-Instruct-abliterated",
-            start_layer=0,
-            end_layer=0,
-            n_layers=32,
-        ),
-    },
-    "llama-3.1-70b": {
-        "MLXDynamicShardInferenceEngine": Shard(
-            model_id="mlx-community/Meta-Llama-3.1-70B-Instruct-4bit",
-            start_layer=0,
-            end_layer=0,
-            n_layers=80,
-        ),
-        "TinygradDynamicShardInferenceEngine": Shard(
-            model_id="NousResearch/Meta-Llama-3.1-70B-Instruct",
-            start_layer=0,
-            end_layer=0,
-            n_layers=80,
-        ),
-    },
-    "llama-3.1-70b-bf16": {
-        "MLXDynamicShardInferenceEngine": Shard(
-            model_id="mlx-community/Meta-Llama-3.1-70B-Instruct-bf16-CORRECTED",
-            start_layer=0,
-            end_layer=0,
-            n_layers=80,
-        ),
-        "TinygradDynamicShardInferenceEngine": Shard(
-            model_id="NousResearch/Meta-Llama-3.1-70B-Instruct",
-            start_layer=0,
-            end_layer=0,
-            n_layers=80,
-        ),
-    },
-    "llama-3.1-405b": {
-        "MLXDynamicShardInferenceEngine": Shard(
-            model_id="mlx-community/Meta-Llama-3.1-405B-4bit",
-            start_layer=0,
-            end_layer=0,
-            n_layers=126,
-        ),
-    },
-    "llama-3-8b": {
-        "MLXDynamicShardInferenceEngine": Shard(
-            model_id="mlx-community/Meta-Llama-3-8B-Instruct-4bit",
-            start_layer=0,
-            end_layer=0,
-            n_layers=32,
-        ),
-        "TinygradDynamicShardInferenceEngine": Shard(
-            model_id="TriAiExperiments/SFR-Iterative-DPO-LLaMA-3-8B-R",
-            start_layer=0,
-            end_layer=0,
-            n_layers=32,
-        ),
-    },
-    "llama-3-70b": {
-        "MLXDynamicShardInferenceEngine": Shard(
-            model_id="mlx-community/Meta-Llama-3-70B-Instruct-4bit",
-            start_layer=0,
-            end_layer=0,
-            n_layers=80,
-        ),
-        "TinygradDynamicShardInferenceEngine": Shard(
-            model_id="TriAiExperiments/SFR-Iterative-DPO-LLaMA-3-70B-R",
-            start_layer=0,
-            end_layer=0,
-            n_layers=80,
-        ),
-    },
-    ### Mistral Models
-    "mistral-nemo": {
-        "MLXDynamicShardInferenceEngine": Shard(
-            model_id="mlx-community/Mistral-Nemo-Instruct-2407-4bit",
-            start_layer=0,
-            end_layer=0,
-            n_layers=40,
-        ),
-    },
-    "mistral-large": {
-        "MLXDynamicShardInferenceEngine": Shard(
-            model_id="mlx-community/Mistral-Large-Instruct-2407-4bit",
-            start_layer=0,
-            end_layer=0,
-            n_layers=88,
-        ),
-    },
-    ### DeepSeek Models
-    "deepseek-coder-v2-lite": {
-        "MLXDynamicShardInferenceEngine": Shard(
-            model_id="mlx-community/DeepSeek-Coder-V2-Lite-Instruct-4bit-mlx",
-            start_layer=0,
-            end_layer=0,
-            n_layers=27,
-        ),
-    },
-    "deepseek-coder-v2.5": {
-        "MLXDynamicShardInferenceEngine": Shard(
-            model_id="mlx-community/DeepSeek-V2.5-MLX-AQ4_1_64",
-            start_layer=0,
-            end_layer=0,
-            n_layers=60,
-        ),
-    },
-    ### Llava Models
-    "llava-1.5-7b-hf": {
-        "MLXDynamicShardInferenceEngine": Shard(
-            model_id="llava-hf/llava-1.5-7b-hf",
-            start_layer=0,
-            end_layer=0,
-            n_layers=32,
-        ),
-    },
-    ### Qwen Models
-    "qwen-2.5-coder-1.5b": {
-        "MLXDynamicShardInferenceEngine": Shard(
-            model_id="mlx-community/Qwen2.5-Coder-1.5B-Instruct-4bit",
-            start_layer=0,
-            end_layer=0,
-            n_layers=28,
-        ),
-    },
-    "qwen-2.5-coder-7b": {
-        "MLXDynamicShardInferenceEngine": Shard(
-            model_id="mlx-community/Qwen2.5-Coder-7B-Instruct-4bit",
-            start_layer=0,
-            end_layer=0,
-            n_layers=28,
-        ),
-    },
-    "qwen-2.5-7b": {
-        "MLXDynamicShardInferenceEngine": Shard(
-            model_id="mlx-community/Qwen2.5-7B-Instruct-4bit",
-            start_layer=0,
-            end_layer=0,
-            n_layers=28,
-        ),
-    },
-    "qwen-2.5-math-7b": {
-        "MLXDynamicShardInferenceEngine": Shard(
-            model_id="mlx-community/Qwen2.5-Math-7B-Instruct-4bit",
-            start_layer=0,
-            end_layer=0,
-            n_layers=28,
-        ),
-    },
-    "qwen-2.5-14b": {
-        "MLXDynamicShardInferenceEngine": Shard(
-            model_id="mlx-community/Qwen2.5-14B-Instruct-4bit",
-            start_layer=0,
-            end_layer=0,
-            n_layers=48,
-        ),
-    },
-    "qwen-2.5-72b": {
-        "MLXDynamicShardInferenceEngine": Shard(
-            model_id="mlx-community/Qwen2.5-72B-Instruct-4bit",
-            start_layer=0,
-            end_layer=0,
-            n_layers=80,
-        ),
-    },
-    "qwen-2.5-math-72b": {
-        "MLXDynamicShardInferenceEngine": Shard(
-            model_id="mlx-community/Qwen2.5-Math-72B-Instruct-4bit",
-            start_layer=0,
-            end_layer=0,
-            n_layers=80,
-        ),
-    },
-    ### Nemotron Models
-    "nemotron-70b": {
-        "MLXDynamicShardInferenceEngine": Shard(
-            model_id="mlx-community/nvidia_Llama-3.1-Nemotron-70B-Instruct-HF_4bit",
-            start_layer=0,
-            end_layer=0,
-            n_layers=80,
-        ),
-    },
-    "nemotron-70b-bf16": {
-        "MLXDynamicShardInferenceEngine": Shard(
-            model_id="mlx-community/Llama-3.1-Nemotron-70B-Instruct-HF-bf16",
-            start_layer=0,
-            end_layer=0,
-            n_layers=80,
-        ),
-    },
-    ### Dummy Model
-    "dummy": {
-        "DummyInferenceEngine": Shard(
-            model_id="dummy",
-            start_layer=0,
-            end_layer=7,
-            n_layers=8,
-        ),
-    },
-=======
   ### llama
   "llama-3.2-1b": {"MLXDynamicShardInferenceEngine": Shard(model_id="mlx-community/Llama-3.2-1B-Instruct-4bit", start_layer=0, end_layer=0, n_layers=16),},
   "llama-3.2-3b": {"MLXDynamicShardInferenceEngine": Shard(model_id="mlx-community/Llama-3.2-3B-Instruct-4bit", start_layer=0, end_layer=0, n_layers=28),},
@@ -269,5 +46,4 @@
   "nemotron-70b-bf16": {"MLXDynamicShardInferenceEngine": Shard(model_id="mlx-community/Llama-3.1-Nemotron-70B-Instruct-HF-bf16", start_layer=0, end_layer=0, n_layers=80),},
   # dummy
   "dummy": {"DummyInferenceEngine": Shard(model_id="dummy", start_layer=0, end_layer=7, n_layers=8),},
->>>>>>> bf1f21da
 }